--- conflicted
+++ resolved
@@ -5,7 +5,7 @@
 #using LoopVectorization
 #using PaddedViews
 #using StaticArrays
-using Profile
+#using Profile
 #using JET
 using Infiltrator
 #Random.seed!(1234)
@@ -13,11 +13,7 @@
 # Schwefel Function
 function schaffer(x)
     obj = 0.5 + (sin(x[1]^2 + x[2]^2)^2 - 0.5)/(1 + 0.001*(x[1]^2+x[2]^2))^2
-<<<<<<< HEAD
     return obj
-=======
-    return obj, 0.0
->>>>>>> 057cd64c
 end
 
 function waveDrop(x)
@@ -51,23 +47,14 @@
 prob = OptimizationProblem(rastrigin, ss)
 
 # Instantiate PSO
-<<<<<<< HEAD
-#spso = SerialPSO(prob)
-#bmbh = GlobalOptimization.AdaptiveMBH(prob; display = true, display_interval = 10000)
-#tpso = ThreadedPSO(prob)
-
-#res = optimize!(spso)
-#res = optimize!(bmbh)
-#pso1 = StaticPSO(prob; numParticles = 100)
-#pso2 = deepcopy(pso1)
-=======
 spso = SerialPSO(prob; max_time = 20.0)
 tpso = ThreadedPSO(prob; max_time = 20.0)
+ppso = PolyesterPSO(prob; max_time = 20.0)
 
 #res = optimize!(spso)
 res = optimize!(spso); display(res)
 res = optimize!(tpso); display(res)
->>>>>>> 057cd64c
+res = optimize!(ppso); display(res)
 
 # ======== BENCHMARKING
 # sres = @benchmark optimize!(_pso) setup=(_pso = SerialPSO(prob))
@@ -85,11 +72,11 @@
 # display(go)
 
 # ======== ALLOCATION TRACKING
-pso1 = PolyesterPSO(prob)
-pso2 = PolyesterPSO(prob)
-optimize!(pso1)
-Profile.clear_malloc_data()
-optimize!(pso2)
+# pso1 = PolyesterPSO(prob)
+# pso2 = PolyesterPSO(prob)
+# optimize!(pso1)
+# Profile.clear_malloc_data()
+# optimize!(pso2)
 
 # ======== TYPES
 #@report_call GlobalOptimization.optimize!(spso)
