--- conflicted
+++ resolved
@@ -40,16 +40,8 @@
 
 # Setup Problem
 N = 100
-<<<<<<< HEAD
-ss = ContinuousRectangularSearchSpace(
-    [-5.0 for i in 1:N],
-    [5.0 for i in 1:N],
-)
-prob = OptimizationProblem{Val{false}}(rastrigin, ss)
-=======
 ss = ContinuousRectangularSearchSpace([-5.0 for i in 1:N], [5.0 for i in 1:N])
 prob = OptimizationProblem(rastrigin, ss)
->>>>>>> 14e55f5b
 
 # Instantiate PSO
 spso = SerialPSO(prob; max_time = 20.0)
@@ -62,19 +54,6 @@
 # res = optimize!(ppso); display(res)
 
 # ======== BENCHMARKING
-<<<<<<< HEAD
-# sres = @benchmark optimize!(_pso) setup=(_pso = SerialPSO(prob))
-# tres = @benchmark optimize!(_pso) setup=(_pso = ThreadedPSO(prob))
-# pres = @benchmark optimize!(_pso) setup=(_pso = PolyesterPSO(prob))
-# display(sres)
-# display(tres)
-# display(pres)
-
-# GlobalOptimization.initialize!(ppso)
-# GlobalOptimization.update_velocity!(ppso.swarm, ppso.cache, 10, 0.5, 0.49, 0.49)
-# GlobalOptimization.step!(ppso.swarm)
-# GlobalOptimization.enforce_bounds!(ppso.swarm, ss)
-=======
 sres = @benchmark optimize!(_pso) setup = (_pso = SerialPSO(prob))
 tres = @benchmark optimize!(_pso) setup = (_pso = ThreadedPSO(prob))
 pres = @benchmark optimize!(_pso) setup = (_pso = PolyesterPSO(prob))
@@ -85,7 +64,6 @@
 # GlobalOptimization.update_velocity!(spso.swarm, spso.cache, 10, 0.5, 0.49, 0.49)
 # GlobalOptimization.step!(spso.swarm)
 # GlobalOptimization.enforce_bounds!(spso.swarm, ss)
->>>>>>> 14e55f5b
 
 # go = @benchmark GlobalOptimization.evaluate_fitness!($spso.swarm, $spso.evaluator)
 # display(go)
