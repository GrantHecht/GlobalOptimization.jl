name = "GlobalOptimization"
uuid = "25b58b08-a34a-4ec2-a22a-6e6adccd2f2d"
authors = ["Grant Hecht"]
version = "0.0.1-DEV"

[deps]
Format = "1fa38f19-a742-5d3f-a2b9-30dd87b9d5f8"
LoopVectorization = "bdcacae8-1622-11e9-2a5c-532679323890"
PaddedViews = "5432bcbf-9aad-5242-b902-cca2824c8663"
Random = "9a3f8284-a2c9-5f02-9a11-845980a1fd5c"
StaticArrays = "90137ffa-7385-5640-81b9-e52037218182"
StructArrays = "09ab397b-f2b6-538f-b94a-2f83cf4a842a"
ThreadsX = "ac1d9e8a-700a-412c-b207-f0111f4b6c0d"
UnPack = "3a884ed6-31ef-47d7-9d2a-63182c4928ed"

[compat]
<<<<<<< HEAD
StructArrays = "0.6"
=======
Format = "1"
>>>>>>> 29b42653
julia = "1.9"

[extras]
Test = "8dfed614-e22c-5e08-85e1-65c5234f0b40"

[targets]
test = ["Test"]<|MERGE_RESOLUTION|>--- conflicted
+++ resolved
@@ -14,11 +14,8 @@
 UnPack = "3a884ed6-31ef-47d7-9d2a-63182c4928ed"
 
 [compat]
-<<<<<<< HEAD
 StructArrays = "0.6"
-=======
 Format = "1"
->>>>>>> 29b42653
 julia = "1.9"
 
 [extras]
