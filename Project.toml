name = "GlobalOptimization"
uuid = "25b58b08-a34a-4ec2-a22a-6e6adccd2f2d"
authors = ["Grant Hecht"]
version = "0.0.1-DEV"

[deps]
Format = "1fa38f19-a742-5d3f-a2b9-30dd87b9d5f8"
LoopVectorization = "bdcacae8-1622-11e9-2a5c-532679323890"
PaddedViews = "5432bcbf-9aad-5242-b902-cca2824c8663"
Random = "9a3f8284-a2c9-5f02-9a11-845980a1fd5c"
StaticArrays = "90137ffa-7385-5640-81b9-e52037218182"
StructArrays = "09ab397b-f2b6-538f-b94a-2f83cf4a842a"
ThreadsX = "ac1d9e8a-700a-412c-b207-f0111f4b6c0d"
UnPack = "3a884ed6-31ef-47d7-9d2a-63182c4928ed"

[compat]
<<<<<<< HEAD
StructArrays = "0.6"
=======
StaticArrays = "1"
Format = "1"
>>>>>>> ee9baafa
julia = "1.9"

[extras]
Test = "8dfed614-e22c-5e08-85e1-65c5234f0b40"

[targets]
test = ["Test"]<|MERGE_RESOLUTION|>--- conflicted
+++ resolved
@@ -14,12 +14,9 @@
 UnPack = "3a884ed6-31ef-47d7-9d2a-63182c4928ed"
 
 [compat]
-<<<<<<< HEAD
 StructArrays = "0.6"
-=======
 StaticArrays = "1"
 Format = "1"
->>>>>>> ee9baafa
 julia = "1.9"
 
 [extras]
